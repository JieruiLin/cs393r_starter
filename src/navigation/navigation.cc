--- conflicted
+++ resolved
@@ -225,22 +225,6 @@
 			Vector2f p_current;
 		float beta {0};
 			// Inner side collision
-<<<<<<< HEAD
-			if (obs_radius < r_middle) 
-      {
-				beta = acos((Sign(radius)*radius-car_width_/2-safety_margin_)/obs_radius);
-			}
-      else if (obs_radius > r_middle) 
-
-      {
-				// Front side collision
-				beta = asin(((wheelbase_+car_length_)/2+safety_margin_)/obs_radius);
-			}
-
-			// calculate alpha + beta
-			float sum_alpha_beta = acos(obs_loc[0]/obs_radius);
-			float alpha = sum_alpha_beta - beta;
-=======
 			if (r_obstacle < r_middle) {
 				float beta = acos((Sign(radius)*radius-car_width_/2-padding_)/r_obstacle);
 			}else if (r_obstacle > rdif) {
@@ -251,7 +235,6 @@
 			// calculate alpha + beta
 			float sum_alpha_beta = acos(obs_loc[0]/r_obstacle);
 			float alpha = sum_alpha_beta - beta
->>>>>>> a89a845f
 			// free path length is the arc length traversed by wheelbase
 			float fpl_current = Sign(radius)*alpha*radius;
 
@@ -344,25 +327,14 @@
 // select best path based on scoring function
 }
 // Finding the Best Path
-// PathOption Navigation::getBestPath(Vector2f goal_loc)
-// {
-// 	// Number to tune
-// 	int num_paths = 20;
-
-// 	// Sample paths
-// 	samplePaths(num_paths);
-
-<<<<<<< HEAD
-// 	PathOption BestPath;
-// 	float min_cost = 1000;
-
-// 	vector<double> free_path_length_array;
-// 	vector<double> dist_to_goal_array;
-
-// 	// save the range of each variable for normalize in the scoring function
-// 	float max_free_path_length = 0;
-// 	float min_dist_to_goal = 0;
-=======
+PathOption Navigation::getBestPath(Vector2f goal_loc)
+{
+	// Number to tune
+	int num_paths = 20;
+
+	// Sample paths
+	samplePaths(num_paths);
+
 	vector<double> free_path_length_array;
 	vector<double> dist_to_goal_array;
 	vector<double> clearance_array;
@@ -377,47 +349,42 @@
 		predictCollisions(path);
 		trimPath(path, goal_loc);
 		calculateClearance(path);
->>>>>>> a89a845f
-
-// 	for (auto &path : Paths_)
-// 	{
-// 		predictCollisions(path);
-// 		trimPath(path, goal_loc);
-
-<<<<<<< HEAD
-// 		path.dist_to_goal = (path.end_point - goal_loc).norm();
-=======
+
+	for (auto &path : Paths_)
+	{
+		predictCollisions(path);
+		trimPath(path, goal_loc);
+
 		max_free_path_length = std::max(path.free_path_length, max_free_path_length);
 		min_dist_to_goal = std::min(path.dist_to_goal, min_dist_to_goal);
 		max_clearance = td::max(path.clearance, max_clearance);
->>>>>>> a89a845f
-
-// 		max_free_path_length = std::max(path.free_path_length, max_free_path_length);
-// 		min_dist_to_goal = std::min(path.dist_to_goal, min_dist_to_goal);
-
-// 		free_path_length_vec.push_back(path.free_path_length);
-// 		dist_to_goal_vec.push_back(path.dist_to_goal);
-// 	}
-
-// 	for (int i = 0; i < num_paths; i++)
-// 	{
-// 		float free_path_length = free_path_length_array.at(i);
-// 		float dist_to_goal = dist_to_goal_array.at(i);
-
-// 		// the longer fpl, the better
-// 		float free_path_length_cost = -(free_path_length/max_free_path_length) * free_path_length_weight_;
-// 		// the smaller dist_to_goal, the better
-// 		float dist_to_goal_cost =  (dist_to_goal/min_dist_to_goal) * dist_to_goal_weight_;
-
-// 		float cost = free_path_length_cost + clearance_padded_cost + dist_to_goal_cost;
-// 		if (cost < min_cost) {
-// 			min_cost = cost;
-// 			BestPath = PossiblePaths_.at(i);
-// 			BestPath.cost = cost;
-// 		}
-// 	}
-// 	return BestPath;
-// }
+
+		max_free_path_length = std::max(path.free_path_length, max_free_path_length);
+		min_dist_to_goal = std::min(path.dist_to_goal, min_dist_to_goal);
+
+		free_path_length_vec.push_back(path.free_path_length);
+		dist_to_goal_vec.push_back(path.dist_to_goal);
+	}
+
+	for (int i = 0; i < num_paths; i++)
+	{
+		float free_path_length = free_path_length_array.at(i);
+		float dist_to_goal = dist_to_goal_array.at(i);
+
+		// the longer fpl, the better
+		float free_path_length_cost = -(free_path_length/max_free_path_length) * free_path_length_weight_;
+		// the smaller dist_to_goal, the better
+		float dist_to_goal_cost =  (dist_to_goal/min_dist_to_goal) * dist_to_goal_weight_;
+
+		float cost = free_path_length_cost + clearance_padded_cost + dist_to_goal_cost;
+		if (cost < min_cost) {
+			min_cost = cost;
+			BestPath = PossiblePaths_.at(i);
+			BestPath.cost = cost;
+		}
+	}
+	return BestPath;
+}
 
 
 void Navigation::Run() {
