//========================================================================
//  This software is free: you can redistribute it and/or modify
//  it under the terms of the GNU Lesser General Public License Version 3,
//  as published by the Free Software Foundation.
//
//  This software is distributed in the hope that it will be useful,
//  but WITHOUT ANY WARRANTY; without even the implied warranty of
//  MERCHANTABILITY or FITNESS FOR A PARTICULAR PURPOSE.  See the
//  GNU Lesser General Public License for more details.
//
//  You should have received a copy of the GNU Lesser General Public License
//  Version 3 in the file COPYING that came with this distribution.
//  If not, see <http://www.gnu.org/licenses/>.
//========================================================================
/*!
\file    navigation.cc
\brief   Starter code for navigation.
\author  Joydeep Biswas, (C) 2019
*/
//========================================================================

#include "gflags/gflags.h"
#include "eigen3/Eigen/Dense"
#include "eigen3/Eigen/Geometry"
#include "amrl_msgs/AckermannCurvatureDriveMsg.h"
#include "amrl_msgs/Pose2Df.h"
#include "amrl_msgs/VisualizationMsg.h"
#include "glog/logging.h"
#include "ros/ros.h"
#include "shared/math/math_util.h"
#include "shared/util/timer.h"
#include "shared/ros/ros_helpers.h"
#include "navigation.h"
#include "visualization/visualization.h"
#include <cmath>
#include <iostream>
#include <numeric>
#include "car.h"
#include <chrono>
#include <math.h> 

using Eigen::Vector2f;
using amrl_msgs::AckermannCurvatureDriveMsg;
using amrl_msgs::VisualizationMsg;
using std::string;
using std::vector;

using namespace math_util;
using namespace ros_helpers;

using std::cout; using std::endl;
using std::chrono::duration_cast;
using std::chrono::milliseconds;
using std::chrono::seconds;
using std::chrono::system_clock;

namespace {
ros::Publisher drive_pub_;
ros::Publisher viz_pub_;
VisualizationMsg local_viz_msg_;
VisualizationMsg global_viz_msg_;
AckermannCurvatureDriveMsg drive_msg_;
// Epsilon value for handling limited numerical precision.
const float kEpsilon = 1e-5;
} //namespace

// Robot Parameters
const float curvature_max_ = 1/1.0;

// Fake Robot Parameters (TODO)
const float car_width_ 	= 0.2;		// width
const float car_length_ = 0.5;		// length
const float safety_margin_ 	= 0.1;		// padding
const float wheelbase_ 	= 0.3;	// wheelbase
const Vector2f p_min(0, car_width_/2+padding_); //coordinate of the closest point
const Vector2f p_middle((wheelbase_+car_length_)/2 + padding_,  car_width_/2+padding_); //coordinate of the intersection of left and front
const Vector2f p_max((wheelbase_+car_length_)/2 + padding_, -car_width_/2-padding_); //coordinate of the intersection of right and front

// weight in scoring function
free_path_length_weight_ = 1.0
dist_to_goal_weight_ = 1.0

namespace navigation {

Navigation::Navigation(const string& map_file, ros::NodeHandle* n) :
    odom_initialized_(false),
    localization_initialized_(false),
    robot_loc_(0, 0),
    robot_angle_(0),
    robot_vel_(0, 0),
    robot_omega_(0),
    nav_complete_(true),
    nav_goal_loc_(0, 0),
    nav_goal_angle_(0) {
  drive_pub_ = n->advertise<AckermannCurvatureDriveMsg>(
      "ackermann_curvature_drive", 1);
  viz_pub_ = n->advertise<VisualizationMsg>("visualization", 1);
  local_viz_msg_ = visualization::NewVisualizationMessage(
      "base_link", "navigation_local");
  global_viz_msg_ = visualization::NewVisualizationMessage(
      "map", "navigation_global");
  InitRosHeader("base_link", &drive_msg_.header);
}

void Navigation::UpdateLocation(const Eigen::Vector2f& loc, float angle) {
  localization_initialized_ = true;
  robot_loc_ = loc;
  robot_angle_ = angle;
}

void Navigation::UpdateOdometry(const Vector2f& loc,
                                float angle,
                                const Vector2f& vel,
                                float ang_vel) {
  robot_omega_ = ang_vel;
  robot_vel_ = vel;
  if (!odom_initialized_) {
    odom_start_angle_ = angle;
    odom_start_loc_ = loc;
    odom_initialized_ = true;
    return;
  }
  odom_loc_ = loc;
  odom_angle_ = angle;
}

Eigen::Vector2f Navigation::BaseLink2Odom(Eigen::Vector2f p) {return odom_loc_ + R_odom2base_ * p;}
Eigen::Vector2f Navigation::Odom2BaseLink(Eigen::Vector2f p) {return R_odom2base_.transpose()*(p - odom_loc_);}

// save point cloud observation to obstacle list
void Navigation::ObservePointCloud(const vector<Vector2f>& cloud,
                                   double time) {
  // Transform point cloud observation from local to global
  for (auto &pt_loc_local : cloud){
    Obstacle_list_.push_back(Obstacle {BaseLink2Odom(pt_loc_local), time})
  }                                    
}

// visualize some obstacles
void Navigation::VisObstacles(){
	for (const auto &obs : ObstacleList_)
	{
		visualization::DrawCross(Odom2BaseLink(obs.loc), 0.05, 0x000000, local_viz_msg_);
	}
}

// sample paths with fixed radius interval
void Navigation::samplePaths(float num) {

  Paths_.clear();
  float curve_increment = 2*curvature_max_/num;
  for (int i = 0; i<num; i++){
    float curvature = -curvature_max_ + i*curve_increment;
    // put initialized path option to Paths list
    Paths_.push_back(PathOption {curvature, // curvature
                                          0,		// clearance
                                          0,		// free path length
                                          0,		// distance to goal
                                          0,		// cost
                                          {0,0},	// obstruction point
                                          {0,0},	// closest point
                                          {0,0}});	// end point of wheel base
}

// trim path to not turn away from goal
void Navigation::trimPath(PathOption &path, Vector2f goal)
{
	Vector2f P_rc = {0, 1/path.curvature};	// rotation center

	// works when angle is less than pi/2, need to check if it works otherwise
	float angle = atan((P_rc.y()-goal.y())/goal.x());

	// take the smaller as free path length
	if (abs(angle/path.curvature) < path.free_path_length)
	{
		path.free_path_length = abs(angle/path.curvature);
		// the obstruction point is the intersection of (p_goal, p_rc) and the curvature
		path.obstruction = P_center + 1/path.curvature * (goal - P_center)/(goal - P_center).norm();
	} 
}

// calculate free path length
void Navigation::predictCollisions(PathOption& path){
	float radius = 1/path.curvature;
	Vector2f turning_center(0,radius); // rotation center

	// Initialize obstruction point (without considering obstacles)
	float fpl = abs(M_PI*radius);
	Vector2f p_obstruction(0, 2*radius);
	Vector2f p_end(0, 2*radius)

    // turning radius of different points on the car
	float r_min = (Sign(radius)*turning_center - p_min).norm();	// smallest rotation radius
	float r_middle = (Sign(radius)*turning_center - p_middle).norm();	// front left point rotation radius
	float r_max = (Sign(radius)*turning_center - p_max).norm();	// largest rotation radius

  	// Iterate through points in point cloud
	for (const auto &obs : ObstacleList_){
		// tramsform from global to local
		Vector2f obs_loc = Odom2BaseLink(obs.loc);
		// distance to obstacle from turning center
		float r_obstacle = (turning_center - obs_loc).norm();
		// Check if point will obstruct car
		if (obs_radius > r_min && obs_radius < r_max) {
			Vector2f p_current;
		
			// Inner side collision
			if (obs_radius < r_middle) {
				float beta = acos((Sign(radius)*radius-car_width_/2-padding_)/obs_radius);
			}else if (obs_radius > rdif) {
				// Front side collision
				float beta = asin(((wheelbase_+car_length_)/2+padding_)/obs_radius);
			}

			// calculate alpha + beta
			float sum_alpha_beta = acos(obs_loc[0]/obs_radius);
			float alpha = sum_alpha_beta - beta
			// free path length is the arc length traversed by wheelbase
			float fpl_current = Sign(radius)*alpha*radius;

			// save the smallest fpl
			if (fpl_current < fpl){
				fpl = fpl_current;
				p_obstruction = obs_loc;
				p_end = {cos(alpha)*radius, sin(alpha)*radius}
			}
    	}
  	}
	path.obstruction = p_obstruction;
	path.free_path_length = fpl;
	path.end_point = p_end;
}

// TODO
void Navigation::calculateClearance(PathOption &path){
}

<<<<<<< HEAD
double arc_radius(double p1x, double p1y, double p2x, double p2y)
{
  double a = p2y - p1y;
  //std::cout << a << std::endl;
  double b = p2x - p1x;
  //std::cout << b << std::endl;
  if (a == 0)
  {
    //std::cout << "a: " << a << std::endl;
    return a;
  }
  else if (b == 0)
  {
    //std::cout << "b: " << b << std::endl;
    return b;
  }
  else
  {
  double F = sqrt(pow(b,2)+pow(a,2));
  //std::cout << "F: " << F << std::endl;
  double rho = asin(b/F) - asin(a/F);
  //std::cout << "rho: " << rho << std::endl;
  double r = -(a/(sin(rho)-1));
  //std::cout << "r: " << r << std::endl;
  return r;
  }
}

double arc_angle(double p1x, double p1y, double p2x, double p2y)
{
  double b = p2x - p1x;
  //std::cout << "b2: " << b << std::endl;
  double r = arc_radius(p1x, p1y, p2x, p2y);
  //std::cout << "r2: " << r << std::endl;
  double angle = asin(b/r);
  //std::cout << "angle: " << angle << std::endl;
  return angle;
}

double arc_length(double p1x, double p1y, double p2x, double p2y)
{
  double r = arc_radius(p1x, p1y, p2x, p2y);
  double phi = arc_angle(p1x, p1y, p2x, p2y);
  //std::cout << "phi: " << phi << std::endl;
  return r*phi;
=======
// select best path based on scoring function
PathOption Navigation::getBestPath(Vector2f goal_loc)
{
	// Number to tune
	int num_paths = 20;

	// Sample paths
	samplePaths(num_paths);

	PathOption BestPath;
	float min_cost = 1000;

	vector<double> free_path_length_array;
	vector<double> dist_to_goal_array;

	// save the range of each variable for normalize in the scoring function
	float max_free_path_length = 0;
	float min_dist_to_goal = 0;

	for (auto &path : Paths_)
	{
		predictCollisions(path);
		trimPath(path, goal_loc);

		path.dist_to_goal = (path.end_point - goal_loc).norm();

		max_free_path_length = std::max(path.free_path_length, max_free_path_length);
		min_dist_to_goal = std::min(path.dist_to_goal, min_dist_to_goal);

		free_path_length_vec.push_back(path.free_path_length);
		dist_to_goal_vec.push_back(path.dist_to_goal);
	}

	for (int i = 0; i < num_paths; i++)
	{
		float free_path_length = free_path_length_array.at(i);
		float dist_to_goal = dist_to_goal_array.at(i);

		// the longer fpl, the better
		float free_path_length_cost = -(free_path_length/max_free_path_length) * free_path_length_weight_;
		// the smaller dist_to_goal, the better
		float dist_to_goal_cost =  (dist_to_goal/min_dist_to_goal) * dist_to_goal_weight_;

		float cost = free_path_length_cost + clearance_padded_cost + dist_to_goal_cost;
		if (cost < min_cost) {
			min_cost = cost;
			BestPath = PossiblePaths_.at(i);
			BestPath.cost = cost;
		}
	}
	return BestPath;
>>>>>>> db0b2a57
}


void Navigation::Run() {
<<<<<<< HEAD

  //auto millisec_since_epoch = duration_cast<milliseconds>(system_clock::now().time_since_epoch()).count();
  //auto sec_since_epoch = duration_cast<seconds>(system_clock::now().time_since_epoch()).count();
  //std::cout << "millisec_since_epoch: " << millisec_since_epoch
  //          << "\nsec_since_epoch: " << sec_since_epoch
  //          << std::endl;

  // This function gets called 20 times a second to form the control loop.

  ros::Time t_start = ros::Time::now();
  double dt = 0.05; // Time Step: 20Hz converted to sec
  double dist_traveled = abs(odom_loc_.norm() - odom_start_loc_.norm());
  
  // MESSAGE DATA
  std::cout << "========"
            << "\n[Time Stamp] " << t_start << "s"
            << "\n[Time Step] " << dt << "s"
            << "\n[Odom Start Location] x: " << odom_start_loc_.x() << "m; y: " << odom_start_loc_.y() << "m"
            << "\n[Odom Start Angle] " << odom_start_angle_ << " rad"
            << "\n[Odom Location] x: " << odom_loc_.x() << "m; y: " << odom_loc_.y() << "m"
            << "\n[Dist Traveled] " << dist_traveled << "m"
            << "\n[Odom Angle] " << odom_angle_ << " rad"
            << "\n[Robot Location] x: " << robot_loc_.x() << "m; y: " << robot_loc_.y() << "m"
            << "\n[Robot Angle] " << robot_angle_ << " rad"
            << "\n[Robot Velocity] dx: " << robot_vel_.x() << "m/s; dy: " << robot_vel_.y() << "m/s"
            << std::endl;


  double p1x = 0;
  double p1y = 0;
  float p2x = 4.00;
  float p2y = 1.00;

  double arc_l = arc_length(p1x, p1y, p2x, p2y);
  double r = arc_radius(p1x, p1y, p2x, p2y);

  double vel_command =  car_.TOC(dt, robot_vel_.norm(), arc_l, dist_traveled);
  std::cout << "arc_length: " << arc_l 
            << "\n vel_command: " << vel_command << std::endl;

  // Clear previous visualizations.
  visualization::ClearVisualizationMsg(local_viz_msg_);
  visualization::ClearVisualizationMsg(global_viz_msg_);

  // If odometry has not been initialized, we can't do anything.
  if (!odom_initialized_) return;

  // The control iteration goes here. 
  // Feel free to make helper functions to structure the control appropriately.
  
=======
	// This function gets called 20 times a second to form the control loop.
	
	// Clear previous visualizations.
	visualization::ClearVisualizationMsg(local_viz_msg_);
	visualization::ClearVisualizationMsg(global_viz_msg_);

	// If odometry has not been initialized, we can't do anything.
	if (!odom_initialized_) return;

	// get best path to take
	PathOption BestPath = getBestPath(goal_vector_);

	viz_pub_.publish(local_viz_msg_);
	viz_pub_.publish(global_viz_msg_);

>>>>>>> db0b2a57
  // The latest observed point cloud is accessible via "point_cloud_"
  
  // Eventually, you will have to set the control values to issue drive commands:
<<<<<<< HEAD
=======
  drive_msg_.curvature = 0.0;
  drive_msg_.velocity = 1.0;
>>>>>>> db0b2a57

  Vector2f p2;
  p2 << (odom_start_loc_.x()+4) - odom_loc_.x(), (odom_start_loc_.y()+1) - odom_loc_.y();

  visualization::DrawCross(p2,0.5,0x3449eb,local_viz_msg_);

  drive_msg_.curvature = 1/r;
  drive_msg_.velocity = vel_command;
  
  // Add timestamps to all messages.
  local_viz_msg_.header.stamp = ros::Time::now();
  global_viz_msg_.header.stamp = ros::Time::now();
  drive_msg_.header.stamp = ros::Time::now();
  // Publish messages.
  viz_pub_.publish(local_viz_msg_);
  viz_pub_.publish(global_viz_msg_);
  drive_pub_.publish(drive_msg_);

  // double end_time = std::chrono::system_clock::now();
  // double time_elapsed = start_time - end_time;
  // std::cout << time_elapsed << std::endl;
}

}  // namespace navigation<|MERGE_RESOLUTION|>--- conflicted
+++ resolved
@@ -235,7 +235,6 @@
 void Navigation::calculateClearance(PathOption &path){
 }
 
-<<<<<<< HEAD
 double arc_radius(double p1x, double p1y, double p2x, double p2y)
 {
   double a = p2y - p1y;
@@ -281,8 +280,8 @@
   double phi = arc_angle(p1x, p1y, p2x, p2y);
   //std::cout << "phi: " << phi << std::endl;
   return r*phi;
-=======
 // select best path based on scoring function
+
 PathOption Navigation::getBestPath(Vector2f goal_loc)
 {
 	// Number to tune
@@ -333,12 +332,10 @@
 		}
 	}
 	return BestPath;
->>>>>>> db0b2a57
 }
 
 
 void Navigation::Run() {
-<<<<<<< HEAD
 
   //auto millisec_since_epoch = duration_cast<milliseconds>(system_clock::now().time_since_epoch()).count();
   //auto sec_since_epoch = duration_cast<seconds>(system_clock::now().time_since_epoch()).count();
@@ -389,31 +386,9 @@
   // The control iteration goes here. 
   // Feel free to make helper functions to structure the control appropriately.
   
-=======
-	// This function gets called 20 times a second to form the control loop.
-	
-	// Clear previous visualizations.
-	visualization::ClearVisualizationMsg(local_viz_msg_);
-	visualization::ClearVisualizationMsg(global_viz_msg_);
-
-	// If odometry has not been initialized, we can't do anything.
-	if (!odom_initialized_) return;
-
-	// get best path to take
-	PathOption BestPath = getBestPath(goal_vector_);
-
-	viz_pub_.publish(local_viz_msg_);
-	viz_pub_.publish(global_viz_msg_);
-
->>>>>>> db0b2a57
   // The latest observed point cloud is accessible via "point_cloud_"
   
   // Eventually, you will have to set the control values to issue drive commands:
-<<<<<<< HEAD
-=======
-  drive_msg_.curvature = 0.0;
-  drive_msg_.velocity = 1.0;
->>>>>>> db0b2a57
 
   Vector2f p2;
   p2 << (odom_start_loc_.x()+4) - odom_loc_.x(), (odom_start_loc_.y()+1) - odom_loc_.y();
